--- conflicted
+++ resolved
@@ -152,10 +152,7 @@
   MPI_Comm_size(MPI_COMM_WORLD, &numtasks);
 
   settings = malloc(sizeof(struct Settings));
-<<<<<<< HEAD
-=======
   zeroSettingPointers(settings);
->>>>>>> 992bf65c
   settingsFromCLI(argc, argv, settings);
   if (settings->files.config)
   {
