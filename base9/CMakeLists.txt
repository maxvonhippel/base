cmake_minimum_required(VERSION 2.8)

file(GLOB BASE9_FILES *.c *.cpp) 
<<<<<<< HEAD
=======

include_directories( ${YAML_CPP_INCLUDE_DIRS} )
>>>>>>> 992bf65c

add_library(base9 STATIC ${BASE9_FILES})

target_link_libraries(base9 ${GSL_LOC} ${GSLCBLAS_LOC} yaml-cpp)<|MERGE_RESOLUTION|>--- conflicted
+++ resolved
@@ -1,11 +1,8 @@
 cmake_minimum_required(VERSION 2.8)
 
 file(GLOB BASE9_FILES *.c *.cpp) 
-<<<<<<< HEAD
-=======
 
 include_directories( ${YAML_CPP_INCLUDE_DIRS} )
->>>>>>> 992bf65c
 
 add_library(base9 STATIC ${BASE9_FILES})
 
