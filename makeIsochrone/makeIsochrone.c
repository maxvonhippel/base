--- conflicted
+++ resolved
@@ -46,10 +46,7 @@
    struct star *stars;
 
    struct Settings *settings = malloc(sizeof(struct Settings));
-<<<<<<< HEAD
-=======
    zeroSettingPointers(settings);
->>>>>>> 992bf65c
    settingsFromCLI(argc, argv, settings);
    if (settings->files.config)
    {
